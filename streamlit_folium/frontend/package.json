{
  "name": "streamlit_folium",
  "version": "0.4.0",
  "private": true,
  "dependencies": {
    "@testing-library/jest-dom": "^5.16.2",
    "@testing-library/react": "^9.3.2",
    "@testing-library/user-event": "^7.1.2",
    "@types/hoist-non-react-statics": "^3.3.1",
    "@types/jest": "^24.0.0",
    "@types/node": "^12.0.0",
    "bootstrap": "^4.4.1",
    "event-target-shim": "^5.0.1",
    "hoist-non-react-statics": "^3.3.2",
<<<<<<< HEAD
    "leaflet": "^1.9.4",
    "leaflet-draw": "^1.0.2",
    "leaflet.sync": "^0.2.4",
=======
>>>>>>> e04ac852
    "react-scripts": "^5.0.1",
    "streamlit-component-lib": "^2.0.0",
    "typescript": "^4",
    "underscore": "^1.13.2"
  },
  "scripts": {
    "start": "react-scripts start",
    "build": "react-scripts build",
    "test": "react-scripts test",
    "eject": "react-scripts eject"
  },
  "eslintConfig": {
    "extends": "react-app"
  },
  "browserslist": {
    "production": [
      ">0.2%",
      "not dead",
      "not op_mini all"
    ],
    "development": [
      "last 1 chrome version",
      "last 1 firefox version",
      "last 1 safari version"
    ]
  },
  "homepage": ".",
  "devDependencies": {
    "@babel/plugin-transform-private-property-in-object": "^7.21.11",
    "@types/leaflet": "^1.9.12",
    "@types/leaflet-draw": "^1.0.11",
    "@types/underscore": "^1.11.4"
  }
}<|MERGE_RESOLUTION|>--- conflicted
+++ resolved
@@ -12,12 +12,6 @@
     "bootstrap": "^4.4.1",
     "event-target-shim": "^5.0.1",
     "hoist-non-react-statics": "^3.3.2",
-<<<<<<< HEAD
-    "leaflet": "^1.9.4",
-    "leaflet-draw": "^1.0.2",
-    "leaflet.sync": "^0.2.4",
-=======
->>>>>>> e04ac852
     "react-scripts": "^5.0.1",
     "streamlit-component-lib": "^2.0.0",
     "typescript": "^4",
